--- conflicted
+++ resolved
@@ -22,14 +22,11 @@
 )
 
 func (sc *Context) CreateSupervisionDirectory(name string) (string, error) {
-<<<<<<< HEAD
+
 	svbase := filepath.Join(sc.WorkDir, "sv")
 	svcdir := filepath.Join(svbase, name)
-	sc.Log.Printf("  supervision dir: %s", svcdir)
-=======
-	svcdir := filepath.Join(sc.WorkDir, "sv", name)
 	sc.Log.Debugf("  supervision dir: %s", svcdir)
->>>>>>> 30e7a8d4
+
 
 	if err := os.MkdirAll(svcdir, 0755); err != nil {
 		return svcdir, fmt.Errorf("could not make supervision directory: %w", err)
